--- conflicted
+++ resolved
@@ -23,32 +23,12 @@
 end
 
 def coffee_cmd(watch=false, debug=false)
-<<<<<<< HEAD
-    if watch
-        # On OSx, coffee fails with EMFILE when
-        # trying to watch all of our coffee files at the same
-        # time.
-        #
-        # Ref: https://github.com/joyent/node/issues/2479
-        #
-        # So, instead, we use watchmedo, which works around the problem
-        "watchmedo shell-command " +
-                  "--command 'echo \">>> Change detected to ${watch_src_path}\" && node_modules/.bin/coffee -c ${watch_src_path}' " +
-                  "--recursive " +
-                  "--patterns '*.coffee' " +
-                  "--ignore-directories " +
-                  "--wait " +
-                  "."
-    else
-        'node_modules/.bin/coffee --compile .'
-=======
     if watch && Launchy::Application.new.host_os_family.darwin?
         available_files = Process::getrlimit(:NOFILE)[0]
         if available_files < MINIMAL_DARWIN_NOFILE_LIMIT
             Process.setrlimit(:NOFILE, MINIMAL_DARWIN_NOFILE_LIMIT)
 
         end
->>>>>>> 2e480f64
     end
     "node_modules/.bin/coffee --compile #{watch ? '--watch' : ''} ."
 end
