from xmodule.modulestore import Location
from contentstore.utils import get_modulestore
from xmodule.x_module import XModuleDescriptor
from xmodule.modulestore.inheritance import own_metadata
from xblock.core import Scope


class CourseMetadata(object):
    '''
    For CRUD operations on metadata fields which do not have specific editors on the other pages including any user generated ones.
    The objects have no predefined attrs but instead are obj encodings of the editable metadata.
    '''
<<<<<<< HEAD
    FILTERED_LIST = XModuleDescriptor.system_metadata_fields + ['start', 'end', 'enrollment_start', 'enrollment_end', 'tabs', 'graceperiod']
=======
    # __new_advanced_key__ is used by client not server; so, could argue against it being here
    FILTERED_LIST = XModuleDescriptor.system_metadata_fields + ['start', 'end', 'enrollment_start', 'enrollment_end', 'tabs', 'graceperiod', '__new_advanced_key__']
>>>>>>> dfd66c65

    @classmethod
    def fetch(cls, course_location):
        """
        Fetch the key:value editable course details for the given course from persistence and return a CourseMetadata model.
        """
        if not isinstance(course_location, Location):
            course_location = Location(course_location)

        course = {}

        descriptor = get_modulestore(course_location).get_item(course_location)

<<<<<<< HEAD
        for field in descriptor.fields + descriptor.lms.fields:
            if field.scope != Scope.settings:
                continue

            if field.name not in cls.FILTERED_LIST:
                course[field.name] = field.read_from(descriptor)

=======
        for k, v in descriptor.metadata.iteritems():
            if k not in cls.FILTERED_LIST:
                course[k] = v
    
>>>>>>> dfd66c65
        return course

    @classmethod
    def update_from_json(cls, course_location, jsondict):
        """
        Decode the json into CourseMetadata and save any changed attrs to the db.

        Ensures none of the fields are in the blacklist.
        """
        descriptor = get_modulestore(course_location).get_item(course_location)

        dirty = False

        for k, v in jsondict.iteritems():
            # should it be an error if one of the filtered list items is in the payload?
            if k in cls.FILTERED_LIST:
                continue

            if hasattr(descriptor, k) and getattr(descriptor, k) != v:
                dirty = True
                setattr(descriptor, k, v)
            elif hasattr(descriptor.lms, k) and getattr(descriptor.lms, k) != k:
                dirty = True
<<<<<<< HEAD
                setattr(descriptor.lms, k, v)

        if dirty:
            get_modulestore(course_location).update_metadata(course_location, own_metadata(descriptor))
=======
                descriptor.metadata[k] = v

        if dirty:
            get_modulestore(course_location).update_metadata(course_location, descriptor.metadata)
>>>>>>> dfd66c65

        # Could just generate and return a course obj w/o doing any db reads, but I put the reads in as a means to confirm
        # it persisted correctly
        return cls.fetch(course_location)

    @classmethod
    def delete_key(cls, course_location, payload):
        '''
        Remove the given metadata key(s) from the course. payload can be a single key or [key..]
        '''
        descriptor = get_modulestore(course_location).get_item(course_location)

        for key in payload['deleteKeys']:
<<<<<<< HEAD
            if hasattr(descriptor, key):
                delattr(descriptor, key)
            elif hasattr(descriptor.lms, key):
                delattr(descriptor.lms, key)

        get_modulestore(course_location).update_metadata(course_location, own_metadata(descriptor))

        return cls.fetch(course_location)
=======
            if key in descriptor.metadata:
                del descriptor.metadata[key]

        get_modulestore(course_location).update_metadata(course_location, descriptor.metadata)

        return cls.fetch(course_location)
        
>>>>>>> dfd66c65
<|MERGE_RESOLUTION|>--- conflicted
+++ resolved
@@ -1,8 +1,6 @@
 from xmodule.modulestore import Location
 from contentstore.utils import get_modulestore
 from xmodule.x_module import XModuleDescriptor
-from xmodule.modulestore.inheritance import own_metadata
-from xblock.core import Scope
 
 
 class CourseMetadata(object):
@@ -10,12 +8,8 @@
     For CRUD operations on metadata fields which do not have specific editors on the other pages including any user generated ones.
     The objects have no predefined attrs but instead are obj encodings of the editable metadata.
     '''
-<<<<<<< HEAD
-    FILTERED_LIST = XModuleDescriptor.system_metadata_fields + ['start', 'end', 'enrollment_start', 'enrollment_end', 'tabs', 'graceperiod']
-=======
     # __new_advanced_key__ is used by client not server; so, could argue against it being here
     FILTERED_LIST = XModuleDescriptor.system_metadata_fields + ['start', 'end', 'enrollment_start', 'enrollment_end', 'tabs', 'graceperiod', '__new_advanced_key__']
->>>>>>> dfd66c65
 
     @classmethod
     def fetch(cls, course_location):
@@ -29,27 +23,17 @@
 
         descriptor = get_modulestore(course_location).get_item(course_location)
 
-<<<<<<< HEAD
-        for field in descriptor.fields + descriptor.lms.fields:
-            if field.scope != Scope.settings:
-                continue
-
-            if field.name not in cls.FILTERED_LIST:
-                course[field.name] = field.read_from(descriptor)
-
-=======
         for k, v in descriptor.metadata.iteritems():
             if k not in cls.FILTERED_LIST:
                 course[k] = v
     
->>>>>>> dfd66c65
         return course
 
     @classmethod
     def update_from_json(cls, course_location, jsondict):
         """
         Decode the json into CourseMetadata and save any changed attrs to the db.
-
+        
         Ensures none of the fields are in the blacklist.
         """
         descriptor = get_modulestore(course_location).get_item(course_location)
@@ -58,25 +42,12 @@
 
         for k, v in jsondict.iteritems():
             # should it be an error if one of the filtered list items is in the payload?
-            if k in cls.FILTERED_LIST:
-                continue
-
-            if hasattr(descriptor, k) and getattr(descriptor, k) != v:
+            if k not in cls.FILTERED_LIST and (k not in descriptor.metadata or descriptor.metadata[k] != v):
                 dirty = True
-                setattr(descriptor, k, v)
-            elif hasattr(descriptor.lms, k) and getattr(descriptor.lms, k) != k:
-                dirty = True
-<<<<<<< HEAD
-                setattr(descriptor.lms, k, v)
-
-        if dirty:
-            get_modulestore(course_location).update_metadata(course_location, own_metadata(descriptor))
-=======
                 descriptor.metadata[k] = v
 
         if dirty:
             get_modulestore(course_location).update_metadata(course_location, descriptor.metadata)
->>>>>>> dfd66c65
 
         # Could just generate and return a course obj w/o doing any db reads, but I put the reads in as a means to confirm
         # it persisted correctly
@@ -90,21 +61,10 @@
         descriptor = get_modulestore(course_location).get_item(course_location)
 
         for key in payload['deleteKeys']:
-<<<<<<< HEAD
-            if hasattr(descriptor, key):
-                delattr(descriptor, key)
-            elif hasattr(descriptor.lms, key):
-                delattr(descriptor.lms, key)
-
-        get_modulestore(course_location).update_metadata(course_location, own_metadata(descriptor))
-
-        return cls.fetch(course_location)
-=======
             if key in descriptor.metadata:
                 del descriptor.metadata[key]
 
         get_modulestore(course_location).update_metadata(course_location, descriptor.metadata)
 
         return cls.fetch(course_location)
-        
->>>>>>> dfd66c65
+        