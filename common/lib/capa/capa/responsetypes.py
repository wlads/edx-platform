--- conflicted
+++ resolved
@@ -1832,447 +1832,7 @@
         return (dict([(ie.get('id'), ie.get('rectangle')) for ie in self.ielements]),
                 dict([(ie.get('id'), ie.get('regions')) for ie in self.ielements]))
 #-----------------------------------------------------------------------------
-<<<<<<< HEAD
-
-class OpenEndedResponse(LoncapaResponse):
-    """
-    Grade student open ended responses using an external grading system,
-    accessed through the xqueue system.
-
-    Expects 'xqueue' dict in ModuleSystem with the following keys that are
-    needed by OpenEndedResponse:
-
-        system.xqueue = { 'interface': XqueueInterface object,
-                          'callback_url': Per-StudentModule callback URL
-                                          where results are posted (string),
-                        }
-
-    External requests are only submitted for student submission grading
-        (i.e. and not for getting reference answers)
-
-    By default, uses the OpenEndedResponse.DEFAULT_QUEUE queue.
-    """
-
-    DEFAULT_QUEUE = 'open-ended'
-    DEFAULT_MESSAGE_QUEUE = 'open-ended-message'
-    response_tag = 'openendedresponse'
-    allowed_inputfields = ['openendedinput']
-    max_inputfields = 1
-
-    def setup_response(self):
-        '''
-        Configure OpenEndedResponse from XML.
-        '''
-        xml = self.xml
-        self.url = xml.get('url', None)
-        self.queue_name = xml.get('queuename', self.DEFAULT_QUEUE)
-        self.message_queue_name = xml.get('message-queuename', self.DEFAULT_MESSAGE_QUEUE)
-
-        # The openendedparam tag encapsulates all grader settings
-        oeparam = self.xml.find('openendedparam')
-        prompt = self.xml.find('prompt')
-        rubric = self.xml.find('openendedrubric')
-
-        #This is needed to attach feedback to specific responses later
-        self.submission_id=None
-        self.grader_id=None
-
-        if oeparam is None:
-            raise ValueError("No oeparam found in problem xml.")
-        if prompt is None:
-            raise ValueError("No prompt found in problem xml.")
-        if rubric is None:
-            raise ValueError("No rubric found in problem xml.")
-
-        self._parse(oeparam, prompt, rubric)
-
-    @staticmethod
-    def stringify_children(node):
-        """
-        Modify code from stringify_children in xmodule.  Didn't import directly
-        in order to avoid capa depending on xmodule (seems to be avoided in
-        code)
-        """
-        parts=[node.text if node.text is not None else '']
-        for p in node.getchildren():
-            parts.append(etree.tostring(p, with_tail=True, encoding='unicode'))
-
-        return ' '.join(parts)
-
-    def _parse(self, oeparam, prompt, rubric):
-        '''
-        Parse OpenEndedResponse XML:
-            self.initial_display
-            self.payload - dict containing keys --
-            'grader' : path to grader settings file, 'problem_id' : id of the problem
-
-            self.answer - What to display when show answer is clicked
-        '''
-        # Note that OpenEndedResponse is agnostic to the specific contents of grader_payload
-        prompt_string = self.stringify_children(prompt)
-        rubric_string = self.stringify_children(rubric)
-
-        grader_payload = oeparam.find('grader_payload')
-        grader_payload = grader_payload.text if grader_payload is not None else ''
-
-        #Update grader payload with student id.  If grader payload not json, error.
-        try:
-            parsed_grader_payload = json.loads(grader_payload)
-            # NOTE: self.system.location is valid because the capa_module
-            # __init__ adds it (easiest way to get problem location into
-            # response types)
-        except TypeError, ValueError:
-            log.exception("Grader payload %r is not a json object!", grader_payload)
-
-        self.initial_display = find_with_default(oeparam, 'initial_display', '')
-        self.answer = find_with_default(oeparam, 'answer_display', 'No answer given.')
-
-        parsed_grader_payload.update({
-            'location' : self.system.location,
-            'course_id' : self.system.course_id,
-            'prompt' : prompt_string,
-            'rubric' : rubric_string,
-            'initial_display' : self.initial_display,
-            'answer' : self.answer,
-            })
-
-        updated_grader_payload = json.dumps(parsed_grader_payload)
-
-        self.payload = {'grader_payload': updated_grader_payload}
-
-        try:
-            self.max_score = int(find_with_default(oeparam, 'max_score', 1))
-        except ValueError:
-            self.max_score = 1
-
-    def handle_message_post(self,event_info):
-        """
-        Handles a student message post (a reaction to the grade they received from an open ended grader type)
-        Returns a boolean success/fail and an error message
-        """
-        survey_responses=event_info['survey_responses']
-        for tag in ['feedback', 'submission_id', 'grader_id', 'score']:
-            if tag not in survey_responses:
-                return False, "Could not find needed tag {0}".format(tag)
-        try:
-            submission_id=int(survey_responses['submission_id'])
-            grader_id = int(survey_responses['grader_id'])
-            feedback = str(survey_responses['feedback'].encode('ascii', 'ignore'))
-            score = int(survey_responses['score'])
-        except:
-            error_message=("Could not parse submission id, grader id, "
-                           "or feedback from message_post ajax call.  Here is the message data: {0}".format(survey_responses))
-            log.exception(error_message)
-            return False, "There was an error saving your feedback.  Please contact course staff."
-
-        qinterface = self.system.xqueue['interface']
-        qtime = datetime.strftime(datetime.now(), xqueue_interface.dateformat)
-        anonymous_student_id = self.system.anonymous_student_id
-        queuekey = xqueue_interface.make_hashkey(str(self.system.seed) + qtime +
-                                                 anonymous_student_id +
-                                                 self.answer_id)
-
-        xheader = xqueue_interface.make_xheader(
-            lms_callback_url=self.system.xqueue['callback_url'],
-            lms_key=queuekey,
-            queue_name=self.message_queue_name
-        )
-
-        student_info = {'anonymous_student_id': anonymous_student_id,
-                        'submission_time': qtime,
-                        }
-        contents= {
-            'feedback' : feedback,
-            'submission_id' : submission_id,
-            'grader_id' : grader_id,
-            'score': score,
-            'student_info' : json.dumps(student_info),
-        }
-
-        (error, msg) = qinterface.send_to_queue(header=xheader,
-            body=json.dumps(contents))
-
-        #Convert error to a success value
-        success=True
-        if error:
-            success=False
-
-        return success, "Successfully submitted your feedback."
-
-
-    def get_score(self, student_answers):
-
-        try:
-            submission = student_answers[self.answer_id]
-        except KeyError:
-            msg = ('Cannot get student answer for answer_id: {0}. student_answers {1}'
-                   .format(self.answer_id, student_answers))
-            log.exception(msg)
-            raise LoncapaProblemError(msg)
-
-        # Prepare xqueue request
-        #------------------------------------------------------------
-
-        qinterface = self.system.xqueue['interface']
-        qtime = datetime.strftime(datetime.now(), xqueue_interface.dateformat)
-
-        anonymous_student_id = self.system.anonymous_student_id
-
-        # Generate header
-        queuekey = xqueue_interface.make_hashkey(str(self.system.seed) + qtime +
-                                                 anonymous_student_id +
-                                                 self.answer_id)
-
-        xheader = xqueue_interface.make_xheader(lms_callback_url=self.system.xqueue['callback_url'],
-            lms_key=queuekey,
-            queue_name=self.queue_name)
-
-        self.context.update({'submission': submission})
-
-        contents = self.payload.copy()
-
-        # Metadata related to the student submission revealed to the external grader
-        student_info = {'anonymous_student_id': anonymous_student_id,
-                        'submission_time': qtime,
-                        }
-
-        #Update contents with student response and student info
-        contents.update({
-            'student_info': json.dumps(student_info),
-            'student_response': submission,
-            'max_score' : self.max_score,
-            })
-
-        # Submit request. When successful, 'msg' is the prior length of the queue
-        (error, msg) = qinterface.send_to_queue(header=xheader,
-            body=json.dumps(contents))
-
-        # State associated with the queueing request
-        queuestate = {'key': queuekey,
-                      'time': qtime,}
-
-        cmap = CorrectMap()
-        if error:
-            cmap.set(self.answer_id, queuestate=None,
-                msg='Unable to deliver your submission to grader. (Reason: {0}.)'
-                    ' Please try again later.'.format(msg))
-        else:
-            # Queueing mechanism flags:
-            #   1) Backend: Non-null CorrectMap['queuestate'] indicates that
-            #      the problem has been queued
-            #   2) Frontend: correctness='incomplete' eventually trickles down
-            #      through inputtypes.textbox and .filesubmission to inform the
-            #      browser that the submission is queued (and it could e.g. poll)
-            cmap.set(self.answer_id, queuestate=queuestate,
-                     correctness='incomplete', msg=msg)
-
-        return cmap
-
-    def update_score(self, score_msg, oldcmap, queuekey):
-        log.debug(score_msg)
-        score_msg = self._parse_score_msg(score_msg)
-        if not score_msg.valid:
-            oldcmap.set(self.answer_id,
-                msg = 'Invalid grader reply. Please contact the course staff.')
-            return oldcmap
-
-        correctness = 'correct' if score_msg.correct else 'incorrect'
-
-        # TODO: Find out how this is used elsewhere, if any
-        self.context['correct'] = correctness
-
-        # Replace 'oldcmap' with new grading results if queuekey matches.  If queuekey
-        # does not match, we keep waiting for the score_msg whose key actually matches
-        if oldcmap.is_right_queuekey(self.answer_id, queuekey):
-            # Sanity check on returned points
-            points = score_msg.points
-            if points < 0:
-                points = 0
-
-            # Queuestate is consumed, so reset it to None
-            oldcmap.set(self.answer_id, npoints=points, correctness=correctness,
-                msg = score_msg.msg.replace('&nbsp;', '&#160;'), queuestate=None)
-        else:
-            log.debug('OpenEndedResponse: queuekey {0} does not match for answer_id={1}.'.format(
-                queuekey, self.answer_id))
-
-        return oldcmap
-
-    def get_answers(self):
-        anshtml = '<span class="openended-answer"><pre><code>{0}</code></pre></span>'.format(self.answer)
-        return {self.answer_id: anshtml}
-
-    def get_initial_display(self):
-        return {self.answer_id: self.initial_display}
-
-    def _convert_longform_feedback_to_html(self, response_items):
-        """
-        Take in a dictionary, and return html strings for display to student.
-        Input:
-            response_items: Dictionary with keys success, feedback.
-                if success is True, feedback should be a dictionary, with keys for
-                   types of feedback, and the corresponding feedback values.
-                if success is False, feedback is actually an error string.
-
-                NOTE: this will need to change when we integrate peer grading, because
-                that will have more complex feedback.
-
-        Output:
-            String -- html that can be displayed to the student.
-        """
-
-        # We want to display available feedback in a particular order.
-        # This dictionary specifies which goes first--lower first.
-        priorities = {# These go at the start of the feedback
-                      'spelling': 0,
-                      'grammar': 1,
-                      # needs to be after all the other feedback
-                      'markup_text': 3}
-
-        default_priority = 2
-
-        def get_priority(elt):
-            """
-            Args:
-                elt: a tuple of feedback-type, feedback
-            Returns:
-                the priority for this feedback type
-            """
-            return priorities.get(elt[0], default_priority)
-
-
-        def encode_values(feedback_type,value):
-            feedback_type=str(feedback_type).encode('ascii', 'ignore')
-            if not isinstance(value,basestring):
-                value=str(value)
-            value=value.encode('ascii', 'ignore')
-            return feedback_type,value
-
-        def format_feedback(feedback_type, value):
-            feedback_type,value=encode_values(feedback_type,value)
-            feedback= """
-            <div class="{feedback_type}">
-            {value}
-            </div>
-            """.format(feedback_type=feedback_type, value=value)
-
-            return feedback
-
-        def format_feedback_hidden(feedback_type , value):
-            feedback_type,value=encode_values(feedback_type,value)
-            feedback = """
-            <div class="{feedback_type}" style="display: none;">
-            {value}
-            </div>
-            """.format(feedback_type=feedback_type, value=value)
-            return feedback
-
-
-        # TODO (vshnayder): design and document the details of this format so
-        # that we can do proper escaping here (e.g. are the graders allowed to
-        # include HTML?)
-
-        for tag in ['success', 'feedback', 'submission_id', 'grader_id']:
-            if tag not in response_items:
-                return format_feedback('errors', 'Error getting feedback')
-
-        feedback_items = response_items['feedback']
-        try:
-            feedback = json.loads(feedback_items)
-        except (TypeError, ValueError):
-            log.exception("feedback_items have invalid json %r", feedback_items)
-            return format_feedback('errors', 'Could not parse feedback')
-
-        if response_items['success']:
-            if len(feedback) == 0:
-                return format_feedback('errors', 'No feedback available')
-
-            feedback_lst = sorted(feedback.items(), key=get_priority)
-
-            feedback_list_part1 = u"\n".join(format_feedback(k, v) for k, v in feedback_lst)
-        else:
-            feedback_list_part1 = format_feedback('errors', response_items['feedback'])
-
-        feedback_list_part2=(u"\n".join([format_feedback_hidden(feedback_type,value)
-                                         for feedback_type,value in response_items.items()
-                                         if feedback_type in ['submission_id', 'grader_id']]))
-
-        return u"\n".join([feedback_list_part1,feedback_list_part2])
-
-    def _format_feedback(self, response_items):
-        """
-        Input:
-            Dictionary called feedback.  Must contain keys seen below.
-        Output:
-            Return error message or feedback template
-        """
-
-        feedback = self._convert_longform_feedback_to_html(response_items)
-
-        if not response_items['success']:
-            return self.system.render_template("open_ended_error.html",
-                                               {'errors' : feedback})
-
-        feedback_template = self.system.render_template("open_ended_feedback.html", {
-            'grader_type': response_items['grader_type'],
-            'score': "{0} / {1}".format(response_items['score'], self.max_score),
-            'feedback': feedback,
-        })
-
-        return feedback_template
-
-
-    def _parse_score_msg(self, score_msg):
-        """
-         Grader reply is a JSON-dump of the following dict
-           { 'correct': True/False,
-             'score': Numeric value (floating point is okay) to assign to answer
-             'msg': grader_msg
-             'feedback' : feedback from grader
-             }
-
-        Returns (valid_score_msg, correct, score, msg):
-            valid_score_msg: Flag indicating valid score_msg format (Boolean)
-            correct:         Correctness of submission (Boolean)
-            score:           Points to be assigned (numeric, can be float)
-        """
-        fail = ScoreMessage(valid=False, correct=False, points=0, msg='')
-        try:
-            score_result = json.loads(score_msg)
-        except (TypeError, ValueError):
-            log.error("External grader message should be a JSON-serialized dict."
-                      " Received score_msg = {0}".format(score_msg))
-            return fail
-
-        if not isinstance(score_result, dict):
-            log.error("External grader message should be a JSON-serialized dict."
-                      " Received score_result = {0}".format(score_result))
-            return fail
-
-
-        for tag in ['score', 'feedback', 'grader_type', 'success', 'grader_id', 'submission_id']:
-            if tag not in score_result:
-                log.error("External grader message is missing required tag: {0}"
-                          .format(tag))
-                return fail
-
-        feedback = self._format_feedback(score_result)
-
-        self.submission_id=score_result['submission_id']
-        self.grader_id=score_result['grader_id']
-
-        # HACK: for now, just assume it's correct if you got more than 2/3.
-        # Also assumes that score_result['score'] is an integer.
-        score_ratio = int(score_result['score']) / float(self.max_score)
-        correct = (score_ratio >= 0.66)
-
-        #Currently ignore msg and only return feedback (which takes the place of msg)
-        return ScoreMessage(valid=True, correct=correct,
-                            points=score_result['score'], msg=feedback)
-
-#-----------------------------------------------------------------------------
-=======
->>>>>>> fd20496a
+
 # TEMPORARY: List of all response subclasses
 # FIXME: To be replaced by auto-registration
 
