--- conflicted
+++ resolved
@@ -869,13 +869,9 @@
 
     response_tag = 'customresponse'
 
-<<<<<<< HEAD
-    allowed_inputfields = ['textline', 'textbox', 'crystallography', 'chemicalequationinput', 'vsepr_input', 'editamoleculeinput', 'designprotein2dinput']
-=======
     allowed_inputfields = ['textline', 'textbox', 'crystallography',
-                            'chemicalequationinput', 'vsepr_input',
-                            'drag_and_drop_input']
->>>>>>> 092cacbe
+                           'chemicalequationinput', 'vsepr_input', 'editamoleculeinput',
+                           'designprotein2dinput', 'drag_and_drop_input']
 
     def setup_response(self):
         xml = self.xml
