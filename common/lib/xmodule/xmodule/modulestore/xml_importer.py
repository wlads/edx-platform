import logging
import os
import mimetypes
from lxml.html import rewrite_links as lxml_rewrite_links
from path import path

from xblock.core import Scope

from .xml import XMLModuleStore
from .exceptions import DuplicateItemError
from xmodule.modulestore import Location
from xmodule.contentstore.content import StaticContent, XASSET_SRCREF_PREFIX
from .inheritance import own_metadata

log = logging.getLogger(__name__)


def import_static_content(modules, course_loc, course_data_path, static_content_store, target_location_namespace,
    subpath='static', verbose=False):

    remap_dict = {}

    # now import all static assets
    static_dir = course_data_path / subpath

    verbose = True

    for dirname, dirnames, filenames in os.walk(static_dir):
        for filename in filenames:

            try:
                content_path = os.path.join(dirname, filename)
                if verbose:
                    log.debug('importing static content {0}...'.format(content_path))

                fullname_with_subpath = content_path.replace(static_dir, '')  # strip away leading path from the name
                if fullname_with_subpath.startswith('/'):
                    fullname_with_subpath = fullname_with_subpath[1:]
                content_loc = StaticContent.compute_location(target_location_namespace.org, target_location_namespace.course, fullname_with_subpath)
                mime_type = mimetypes.guess_type(filename)[0]

                with open(content_path, 'rb') as f:
                    data = f.read()

                content = StaticContent(content_loc, filename, mime_type, data, import_path=fullname_with_subpath)

                # first let's save a thumbnail so we can get back a thumbnail location
                (thumbnail_content, thumbnail_location) = static_content_store.generate_thumbnail(content)

                if thumbnail_content is not None:
                    content.thumbnail_location = thumbnail_location

                #then commit the content
                static_content_store.save(content)

                #store the remapping information which will be needed to subsitute in the module data
                remap_dict[fullname_with_subpath] = content_loc.name
            except:
                raise

    return remap_dict


def verify_content_links(module, base_dir, static_content_store, link, remap_dict=None):
    if link.startswith('/static/'):
        # yes, then parse out the name
        path = link[len('/static/'):]

        static_pathname = base_dir / path

        if os.path.exists(static_pathname):
            try:
                content_loc = StaticContent.compute_location(module.location.org, module.location.course, path)
                filename = os.path.basename(path)
                mime_type = mimetypes.guess_type(filename)[0]

                with open(static_pathname, 'rb') as f:
                    data = f.read()

                content = StaticContent(content_loc, filename, mime_type, data, import_path=path)

                # first let's save a thumbnail so we can get back a thumbnail location
                (thumbnail_content, thumbnail_location) = static_content_store.generate_thumbnail(content)

                if thumbnail_content is not None:
                    content.thumbnail_location = thumbnail_location

                #then commit the content
                static_content_store.save(content)

                new_link = StaticContent.get_url_path_from_location(content_loc)

                if remap_dict is not None:
                    remap_dict[link] = new_link

                return new_link
            except Exception, e:
                logging.exception('Skipping failed content load from {0}. Exception: {1}'.format(path, e))

    return link


def import_module_from_xml(modulestore, static_content_store, course_data_path, module, target_location_namespace=None, verbose=False):
    # remap module to the new namespace
    if target_location_namespace is not None:
        # This looks a bit wonky as we need to also change the 'name' of the imported course to be what
        # the caller passed in
        if module.location.category != 'course':
            module.location = module.location._replace(tag=target_location_namespace.tag, org=target_location_namespace.org,
                course=target_location_namespace.course)
        else:
            module.location = module.location._replace(tag=target_location_namespace.tag, org=target_location_namespace.org,
                course=target_location_namespace.course, name=target_location_namespace.name)

        # then remap children pointers since they too will be re-namespaced
        if module.has_children:
            children_locs = module.children
            new_locs = []
            for child in children_locs:
                child_loc = Location(child)
                new_child_loc = child_loc._replace(tag=target_location_namespace.tag, org=target_location_namespace.org,
                    course=target_location_namespace.course)

                new_locs.append(new_child_loc.url())

            module.children = new_locs

    if hasattr(module, 'data'):
        # cdodge: now go through any link references to '/static/' and make sure we've imported
        # it as a StaticContent asset
        try:
            remap_dict = {}

            # use the rewrite_links as a utility means to enumerate through all links
            # in the module data. We use that to load that reference into our asset store
            # IMPORTANT: There appears to be a bug in lxml.rewrite_link which makes us not be able to
            # do the rewrites natively in that code.
            # For example, what I'm seeing is <img src='foo.jpg' />   ->   <img src='bar.jpg'>
            # Note the dropped element closing tag. This causes the LMS to fail when rendering modules - that's
            # no good, so we have to do this kludge
            if isinstance(module.data, str) or isinstance(module.data, unicode):   # some module 'data' fields are non strings which blows up the link traversal code
                lxml_rewrite_links(module.data, lambda link: verify_content_links(module, course_data_path,
                    static_content_store, link, remap_dict))

                for key in remap_dict.keys():
                    module.data = module.data.replace(key, remap_dict[key])

        except Exception:
            logging.exception("failed to rewrite links on {0}. Continuing...".format(module.location))

        modulestore.update_item(module.location, module.data)

    if module.has_children:
        modulestore.update_children(module.location, module.children)

    modulestore.update_metadata(module.location, own_metadata(module))


def import_course_from_xml(modulestore, static_content_store, course_data_path, module, target_location_namespace=None, verbose=False):
    # cdodge: more hacks (what else). Seems like we have a problem when importing a course (like 6.002) which
    # does not have any tabs defined in the policy file. The import goes fine and then displays fine in LMS,
    # but if someone tries to add a new tab in the CMS, then the LMS barfs because it expects that -
    # if there is *any* tabs - then there at least needs to be some predefined ones
    if module.tabs is None or len(module.tabs) == 0:
        module.tabs = [{"type": "courseware"},
            {"type": "course_info", "name": "Course Info"},
            {"type": "discussion", "name": "Discussion"},
            {"type": "wiki", "name": "Wiki"}]  # note, add 'progress' when we can support it on Edge

    # a bit of a hack, but typically the "course image" which is shown on marketing pages is hard coded to /images/course_image.jpg
    # so let's make sure we import in case there are no other references to it in the modules
    verify_content_links(module, course_data_path, static_content_store, '/static/images/course_image.jpg')
    import_module_from_xml(modulestore, static_content_store, course_data_path, module, target_location_namespace, verbose=verbose)


def import_from_xml(store, data_dir, course_dirs=None,
                    default_class='xmodule.raw_module.RawDescriptor',
                    load_error_modules=True, static_content_store=None, target_location_namespace=None, verbose=False):
    """
    Import the specified xml data_dir into the "store" modulestore,
    using org and course as the location org and course.

    course_dirs: If specified, the list of course_dirs to load. Otherwise, load
    all course dirs

    target_location_namespace is the namespace [passed as Location] (i.e. {tag},{org},{course}) that all modules in the should be remapped to
    after import off disk. We do this remapping as a post-processing step because there's logic in the importing which
    expects a 'url_name' as an identifier to where things are on disk e.g. ../policies/<url_name>/policy.json as well as metadata keys in
    the policy.json. so we need to keep the original url_name during import

    """

    module_store = XMLModuleStore(
        data_dir,
        default_class=default_class,
        course_dirs=course_dirs,
        load_error_modules=load_error_modules
    )

    # NOTE: the XmlModuleStore does not implement get_items() which would be a preferable means
    # to enumerate the entire collection of course modules. It will be left as a TBD to implement that
    # method on XmlModuleStore.
    course_items = []
    for course_id in module_store.modules.keys():

        if target_location_namespace is not None:
            pseudo_course_id = '/'.join([target_location_namespace.org, target_location_namespace.course])
        else:
            course_id_components = course_id.split('/')
            pseudo_course_id = '/'.join([course_id_components[0], course_id_components[1]])

        try:
            # turn off all write signalling while importing as this is a high volume operation
            if pseudo_course_id not in store.ignore_write_events_on_courses:
                store.ignore_write_events_on_courses.append(pseudo_course_id)

            course_data_path = None
            course_location = None

            if verbose:
                log.debug("Scanning {0} for course module...".format(course_id))

            # Quick scan to get course module as we need some info from there. Also we need to make sure that the
            # course module is committed first into the store
            for module in module_store.modules[course_id].itervalues():
                if module.category == 'course':
                    course_data_path = path(data_dir) / module.data_dir
                    course_location = module.location

                    module = remap_namespace(module, target_location_namespace)

                    # cdodge: more hacks (what else). Seems like we have a problem when importing a course (like 6.002) which
                    # does not have any tabs defined in the policy file. The import goes fine and then displays fine in LMS,
                    # but if someone tries to add a new tab in the CMS, then the LMS barfs because it expects that -
                    # if there is *any* tabs - then there at least needs to be some predefined ones
                    if module.tabs is None or len(module.tabs) == 0:
                        module.tabs = [{"type": "courseware"},
                            {"type": "course_info", "name": "Course Info"}, 
                            {"type": "discussion", "name": "Discussion"},
                            {"type": "wiki", "name": "Wiki"}]  # note, add 'progress' when we can support it on Edge


                    if hasattr(module, 'data'):
                        store.update_item(module.location, module.data)
                    store.update_children(module.location, module.children)
                    store.update_metadata(module.location, dict(own_metadata(module)))

                    # a bit of a hack, but typically the "course image" which is shown on marketing pages is hard coded to /images/course_image.jpg
                    # so let's make sure we import in case there are no other references to it in the modules
                    verify_content_links(module, course_data_path, static_content_store, '/static/images/course_image.jpg')

                    course_items.append(module)


            # then import all the static content
            if static_content_store is not None:
                _namespace_rename = target_location_namespace if target_location_namespace is not None else course_location

                # first pass to find everything in /static/
                import_static_content(module_store.modules[course_id], course_location, course_data_path, static_content_store,
                    _namespace_rename, subpath='static', verbose=verbose)

            # finally loop through all the modules
            for module in module_store.modules[course_id].itervalues():

                if module.category == 'course':
                    # we've already saved the course module up at the top of the loop
                    # so just skip over it in the inner loop
                    continue

                # remap module to the new namespace
                if target_location_namespace is not None:
                    module = remap_namespace(module, target_location_namespace)

                if verbose:
                    log.debug('importing module location {0}'.format(module.location))

                content = {}
                for field in module.fields:
                    if field.scope != Scope.content:
                        continue
                    try:
                        content[field.name] = module._model_data[field.name]
                    except KeyError:
                        # Ignore any missing keys in _model_data
                        pass
     
                if 'data' in content:
                    module_data = content['data']

                    # cdodge: now go through any link references to '/static/' and make sure we've imported
                    # it as a StaticContent asset
                    try:
                        remap_dict = {}

                        # use the rewrite_links as a utility means to enumerate through all links
                        # in the module data. We use that to load that reference into our asset store
                        # IMPORTANT: There appears to be a bug in lxml.rewrite_link which makes us not be able to
                        # do the rewrites natively in that code.
                        # For example, what I'm seeing is <img src='foo.jpg' />   ->   <img src='bar.jpg'>
                        # Note the dropped element closing tag. This causes the LMS to fail when rendering modules - that's
                        # no good, so we have to do this kludge
                        if isinstance(module_data, str) or isinstance(module_data, unicode):   # some module 'data' fields are non strings which blows up the link traversal code
                            lxml_rewrite_links(module_data, lambda link: verify_content_links(module, course_data_path,
                                static_content_store, link, remap_dict))                     

                            for key in remap_dict.keys():
                                module_data = module_data.replace(key, remap_dict[key])

                    except Exception, e:
                        logging.exception("failed to rewrite links on {0}. Continuing...".format(module.location))

                store.update_item(module.location, content)

                if hasattr(module, 'children') and module.children != []:
                    store.update_children(module.location, module.children)

                # NOTE: It's important to use own_metadata here to avoid writing
                # inherited metadata everywhere.
                store.update_metadata(module.location, dict(own_metadata(module)))
        finally:
            # turn back on all write signalling
            if pseudo_course_id  in store.ignore_write_events_on_courses:
                store.ignore_write_events_on_courses.remove(pseudo_course_id)
                store.refresh_cached_metadata_inheritance_tree(target_location_namespace if 
                    target_location_namespace is not None else course_location)

        # now import any 'draft' items
        import_course_draft(store, course_data_path, target_location_namespace)

    return module_store, course_items

<<<<<<< HEAD

def import_course_draft(store, course_data_path, target_location_namespace):
    pass

=======
>>>>>>> ebeee7a1
def remap_namespace(module, target_location_namespace):
    if target_location_namespace is None:
        return module

    # This looks a bit wonky as we need to also change the 'name' of the imported course to be what
    # the caller passed in
    if module.location.category != 'course':
        module.location = module.location._replace(tag=target_location_namespace.tag, org=target_location_namespace.org,
            course=target_location_namespace.course)
    else:
        module.location = module.location._replace(tag=target_location_namespace.tag, org=target_location_namespace.org,
            course=target_location_namespace.course, name=target_location_namespace.name)

    # then remap children pointers since they too will be re-namespaced
    if hasattr(module,'children'):
        children_locs = module.children
        if children_locs is not None and children_locs != []:
            new_locs = []
            for child in children_locs:
                child_loc = Location(child)
                new_child_loc = child_loc._replace(tag=target_location_namespace.tag, org=target_location_namespace.org,
                    course=target_location_namespace.course)

                new_locs.append(new_child_loc.url())

            module.children = new_locs

    return module

def validate_no_non_editable_metadata(module_store, course_id, category, allowed=[]):
    '''
    Assert that there is no metadata within a particular category that we can't support editing
    However we always allow display_name and 'xml_attribtues'
    '''
    allowed = allowed + ['xml_attributes', 'display_name']

    err_cnt = 0
    for module_loc in module_store.modules[course_id]:
        module = module_store.modules[course_id][module_loc]
        if module.location.category == category:
            my_metadata = dict(own_metadata(module))
            for key in my_metadata.keys():
                if key not in allowed:
                    err_cnt = err_cnt + 1
                    print ': found metadata on {0}. Studio will not support editing this piece of metadata, so it is not allowed. Metadata: {1} = {2}'. format(module.location.url(), key, my_metadata[key])

    return err_cnt


def validate_category_hierarchy(module_store, course_id, parent_category, expected_child_category):
    err_cnt = 0

    parents = []
    # get all modules of parent_category
    for module in module_store.modules[course_id].itervalues():
        if module.location.category == parent_category:
            parents.append(module)

    for parent in parents:
        for child_loc in [Location(child) for child in parent.children]:
            if child_loc.category != expected_child_category:
                err_cnt += 1
                print 'ERROR: child {0} of parent {1} was expected to be category of {2} but was {3}'.format(
                    child_loc, parent.location, expected_child_category, child_loc.category)

    return err_cnt


def validate_data_source_path_existence(path, is_err=True, extra_msg=None):
    _cnt = 0
    if not os.path.exists(path):
        print ("{0}: Expected folder at {1}. {2}".format('ERROR' if is_err == True else 'WARNING', path, extra_msg if
            extra_msg is not None else ''))
        _cnt = 1
    return _cnt


def validate_data_source_paths(data_dir, course_dir):
    # check that there is a '/static/' directory
    course_path = data_dir / course_dir
    err_cnt = 0
    warn_cnt = 0
    err_cnt += validate_data_source_path_existence(course_path / 'static')
    warn_cnt += validate_data_source_path_existence(course_path / 'static/subs', is_err=False,
        extra_msg='Video captions (if they are used) will not work unless they are static/subs.')
    return err_cnt, warn_cnt


def perform_xlint(data_dir, course_dirs,
                    default_class='xmodule.raw_module.RawDescriptor',
                    load_error_modules=True):
    err_cnt = 0
    warn_cnt = 0

    module_store = XMLModuleStore(
        data_dir,
        default_class=default_class,
        course_dirs=course_dirs,
        load_error_modules=load_error_modules
    )

    # check all data source path information
    for course_dir in course_dirs:
        _err_cnt, _warn_cnt = validate_data_source_paths(path(data_dir), course_dir)
        err_cnt += _err_cnt
        warn_cnt += _warn_cnt

    # first count all errors and warnings as part of the XMLModuleStore import
    for err_log in module_store._location_errors.itervalues():
        for err_log_entry in err_log.errors:
            msg = err_log_entry[0]
            if msg.startswith('ERROR:'):
                err_cnt += 1
            else:
                warn_cnt += 1

    # then count outright all courses that failed to load at all
    for err_log in module_store.errored_courses.itervalues():
        for err_log_entry in err_log.errors:
            msg = err_log_entry[0]
            print msg
            if msg.startswith('ERROR:'):
                err_cnt += 1
            else:
                warn_cnt += 1

    for course_id in module_store.modules.keys():
        # constrain that courses only have 'chapter' children
        err_cnt += validate_category_hierarchy(module_store, course_id, "course", "chapter")
        # constrain that chapters only have 'sequentials'
        err_cnt += validate_category_hierarchy(module_store, course_id, "chapter", "sequential")
        # constrain that sequentials only have 'verticals'
        err_cnt += validate_category_hierarchy(module_store, course_id, "sequential", "vertical")
        # don't allow metadata on verticals, since we can't edit them in studio
        err_cnt += validate_no_non_editable_metadata(module_store, course_id, "vertical")
        # don't allow metadata on chapters, since we can't edit them in studio
        err_cnt += validate_no_non_editable_metadata(module_store, course_id, "chapter",['start'])
        # don't allow metadata on sequences that we can't edit
        err_cnt += validate_no_non_editable_metadata(module_store, course_id, "sequential",
            ['due','format','start','graded'])

        # check for a presence of a course marketing video
        location_elements = course_id.split('/')
        if Location(['i4x', location_elements[0], location_elements[1], 'about', 'video', None]) not in module_store.modules[course_id]:
            print "WARN: Missing course marketing video. It is recommended that every course have a marketing video."
            warn_cnt += 1


    print "\n\n------------------------------------------\nVALIDATION SUMMARY: {0} Errors   {1} Warnings\n".format(err_cnt, warn_cnt)

    if err_cnt > 0:
        print "This course is not suitable for importing. Please fix courseware according to specifications before importing."
    elif warn_cnt > 0:
        print "This course can be imported, but some errors may occur during the run of the course. It is recommend that you fix your courseware before importing"
    else:
        print "This course can be imported successfully."

    return err_cnt<|MERGE_RESOLUTION|>--- conflicted
+++ resolved
@@ -330,13 +330,11 @@
 
     return module_store, course_items
 
-<<<<<<< HEAD
 
 def import_course_draft(store, course_data_path, target_location_namespace):
     pass
 
-=======
->>>>>>> ebeee7a1
+
 def remap_namespace(module, target_location_namespace):
     if target_location_namespace is None:
         return module
