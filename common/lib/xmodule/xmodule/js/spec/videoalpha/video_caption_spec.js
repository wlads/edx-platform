(function() {
  xdescribe('VideoCaptionAlpha', function() {
    var state, videoPlayer, videoCaption, videoSpeedControl, oldOTBD;

    function initialize() {
      loadFixtures('videoalpha_all.html');
      state = new VideoAlpha('#example');
      videoPlayer = state.videoPlayer;
      videoCaption = state.videoCaption;
      videoSpeedControl = state.videoSpeedControl;
      videoControl = state.videoControl;
    }

    beforeEach(function() {
      oldOTBD = window.onTouchBasedDevice;
      window.onTouchBasedDevice = jasmine.createSpy('onTouchBasedDevice').andReturn(false);
      initialize();
    });

    afterEach(function() {
      YT.Player = void 0;
      $.fn.scrollTo.reset();
      $('.subtitles').remove();
      $('source').remove();
      window.onTouchBasedDevice = oldOTBD;
    });

    describe('constructor', function() {
      describe('always', function() {
        beforeEach(function() {
          spyOn($, 'ajaxWithPrefix').andCallThrough();
          initialize();
        });

        it('create the caption element', function() {
          expect($('.videoalpha')).toContain('ol.subtitles');
        });

        it('add caption control to video player', function() {
          expect($('.videoalpha')).toContain('a.hide-subtitles');
        });

        it('fetch the caption', function() {
          waitsFor(function () {
            if (videoCaption.loaded === true) {
                return true;
            }

            return false;
          }, 'Expect captions to be loaded.', 1000);

          runs(function () {
              expect($.ajaxWithPrefix).toHaveBeenCalledWith({
                url: videoCaption.captionURL(),
                notifyOnError: false,
                success: jasmine.any(Function)
              });
          });
        });

        it('bind window resize event', function() {
          expect($(window)).toHandleWith('resize', videoCaption.resize);
        });

        it('bind the hide caption button', function() {
          expect($('.hide-subtitles')).toHandleWith('click', videoCaption.toggle);
        });

        it('bind the mouse movement', function() {
          expect($('.subtitles')).toHandleWith('mouseover', videoCaption.onMouseEnter);
          expect($('.subtitles')).toHandleWith('mouseout', videoCaption.onMouseLeave);
          expect($('.subtitles')).toHandleWith('mousemove', videoCaption.onMovement);
          expect($('.subtitles')).toHandleWith('mousewheel', videoCaption.onMovement);
          expect($('.subtitles')).toHandleWith('DOMMouseScroll', videoCaption.onMovement);
        });

        it('bind the scroll', function() {
          expect($('.subtitles')).toHandleWith('scroll', videoCaption.autoShowCaptions);
          expect($('.subtitles')).toHandleWith('scroll', videoControl.showControls);
        });
      });

      describe('when on a non touch-based device', function() {
        beforeEach(function() {
          initialize();
        });

        it('render the caption', function() {
          var captionsData;

          captionsData = jasmine.stubbedCaption;
          $('.subtitles li[data-index]').each(function(index, link) {
            expect($(link)).toHaveData('index', index);
            expect($(link)).toHaveData('start', captionsData.start[index]);
            expect($(link)).toHaveText(captionsData.text[index]);
          });
        });

        it('add a padding element to caption', function() {
          expect($('.subtitles li:first').hasClass('spacing')).toBe(true);
          expect($('.subtitles li:last').hasClass('spacing')).toBe(true);
        });

        it('bind all the caption link', function() {
          $('.subtitles li[data-index]').each(function(index, link) {
            expect($(link)).toHandleWith('click', videoCaption.seekPlayer);
          });
        });

        it('set rendered to true', function() {
          expect(videoCaption.rendered).toBeTruthy();
        });
      });

      describe('when on a touch-based device', function() {
        beforeEach(function() {
          window.onTouchBasedDevice.andReturn(true);
          initialize();
        });

        it('show explaination message', function() {
          expect($('.subtitles li')).toHaveHtml("Caption will be displayed when you start playing the video.");
        });

        it('does not set rendered to true', function() {
          expect(videoCaption.rendered).toBeFalsy();
        });
      });
    });

    describe('mouse movement', function() {
      beforeEach(function() {
        window.setTimeout.andReturn(100);
        spyOn(window, 'clearTimeout');
      });

      describe('when cursor is outside of the caption box', function() {
        beforeEach(function() {
          $(window).trigger(jQuery.Event('mousemove'));
        });

        it('does not set freezing timeout', function() {
          expect(videoCaption.frozen).toBeFalsy();
        });
      });

      describe('when cursor is in the caption box', function() {
        beforeEach(function() {
          $('.subtitles').trigger(jQuery.Event('mouseenter'));
        });

        it('set the freezing timeout', function() {
          expect(videoCaption.frozen).toEqual(100);
        });

        describe('when the cursor is moving', function() {
          beforeEach(function() {
            $('.subtitles').trigger(jQuery.Event('mousemove'));
          });

          it('reset the freezing timeout', function() {
            expect(window.clearTimeout).toHaveBeenCalledWith(100);
          });
        });

        describe('when the mouse is scrolling', function() {
          beforeEach(function() {
            $('.subtitles').trigger(jQuery.Event('mousewheel'));
          });

          it('reset the freezing timeout', function() {
            expect(window.clearTimeout).toHaveBeenCalledWith(100);
          });
        });
      });

      describe('when cursor is moving out of the caption box', function() {
        beforeEach(function() {
          videoCaption.frozen = 100;
          $.fn.scrollTo.reset();
        });

        describe('always', function() {
          beforeEach(function() {
            $('.subtitles').trigger(jQuery.Event('mouseout'));
          });

          it('reset the freezing timeout', function() {
            expect(window.clearTimeout).toHaveBeenCalledWith(100);
          });

          it('unfreeze the caption', function() {
            expect(videoCaption.frozen).toBeNull();
          });
        });

        describe('when the player is playing', function() {
          beforeEach(function() {
            videoCaption.playing = true;
            $('.subtitles li[data-index]:first').addClass('current');
            $('.subtitles').trigger(jQuery.Event('mouseout'));
          });

          it('scroll the caption', function() {
            expect($.fn.scrollTo).toHaveBeenCalled();
          });
        });

        describe('when the player is not playing', function() {
          beforeEach(function() {
            videoCaption.playing = false;
            $('.subtitles').trigger(jQuery.Event('mouseout'));
          });

          it('does not scroll the caption', function() {
            expect($.fn.scrollTo).not.toHaveBeenCalled();
          });
        });
      });
    });

    describe('search', function() {
      it('return a correct caption index', function() {
        expect(videoCaption.search(0)).toEqual(0);
        expect(videoCaption.search(3120)).toEqual(1);
        expect(videoCaption.search(6270)).toEqual(2);
        expect(videoCaption.search(8490)).toEqual(2);
        expect(videoCaption.search(21620)).toEqual(4);
        expect(videoCaption.search(24920)).toEqual(5);
      });
    });

    describe('play', function() {
      describe('when the caption was not rendered', function() {
        beforeEach(function() {
          window.onTouchBasedDevice.andReturn(true);
          initialize();
          videoCaption.play();
        });

        it('render the caption', function() {
          var captionsData;

          captionsData = jasmine.stubbedCaption;
          $('.subtitles li[data-index]').each(function(index, link) {
            expect($(link)).toHaveData('index', index);
            expect($(link)).toHaveData('start', captionsData.start[index]);
            expect($(link)).toHaveText(captionsData.text[index]);
          });
        });

        it('add a padding element to caption', function() {
          expect($('.subtitles li:first')).toBe('.spacing');
          expect($('.subtitles li:last')).toBe('.spacing');
        });

        it('bind all the caption link', function() {
          $('.subtitles li[data-index]').each(function(index, link) {
            expect($(link)).toHandleWith('click', videoCaption.seekPlayer);
          });
        });

        it('set rendered to true', function() {
          expect(videoCaption.rendered).toBeTruthy();
        });

        it('set playing to true', function() {
          expect(videoCaption.playing).toBeTruthy();
        });
      });
    });

    describe('pause', function() {
      beforeEach(function() {
        videoCaption.playing = true;
        videoCaption.pause();
      });

      it('set playing to false', function() {
        expect(videoCaption.playing).toBeFalsy();
      });
    });

    describe('updatePlayTime', function() {
      describe('when the video speed is 1.0x', function() {
        beforeEach(function() {
          videoSpeedControl.currentSpeed = '1.0';
          videoCaption.updatePlayTime(25.000);
        });

        it('search the caption based on time', function() {
          expect(videoCaption.currentIndex).toEqual(5);
        });
      });

      describe('when the video speed is not 1.0x', function() {
        beforeEach(function() {
          videoSpeedControl.currentSpeed = '0.75';
          videoCaption.updatePlayTime(25.000);
        });

        it('search the caption based on 1.0x speed', function() {
          expect(videoCaption.currentIndex).toEqual(5);
        });
      });

      describe('when the index is not the same', function() {
        beforeEach(function() {
          videoCaption.currentIndex = 1;
          $('.subtitles li[data-index=5]').addClass('current');
          videoCaption.updatePlayTime(25.000);
        });

        it('deactivate the previous caption', function() {
          expect($('.subtitles li[data-index=1]')).not.toHaveClass('current');
        });

        it('activate new caption', function() {
          expect($('.subtitles li[data-index=5]')).toHaveClass('current');
        });

        it('save new index', function() {
          expect(videoCaption.currentIndex).toEqual(5);
        });

        it('scroll caption to new position', function() {
          expect($.fn.scrollTo).toHaveBeenCalled();
        });
      });

      describe('when the index is the same', function() {
        beforeEach(function() {
          videoCaption.currentIndex = 1;
          $('.subtitles li[data-index=3]').addClass('current');
          videoCaption.updatePlayTime(15.000);
        });

        it('does not change current subtitle', function() {
          expect($('.subtitles li[data-index=3]')).toHaveClass('current');
        });
      });
    });

    describe('resize', function() {
      beforeEach(function() {
        initialize();
        $('.subtitles li[data-index=1]').addClass('current');
        videoCaption.resize();
      });

      describe('set the height of caption container', function(){
        it('when CC button is enabled', function() {
          var realHeight = parseInt($('.subtitles').css('maxHeight'), 10),
              shouldBeHeight = $('.video-wrapper').height();

          // Because of some problems with rounding on different enviroments:
          // Linux * Mac * FF * Chrome
          expect(realHeight).toBeCloseTo(shouldBeHeight, 2);
        });

        it('when CC button is disabled ', function() {
<<<<<<< HEAD
          var realHeight = parseInt($('.subtitles').css('maxHeight'), 10),
              videoWrapperHeight = $('.video-wrapper').height(),
              controlsHeight = videoControl.el.height(),
              progressSliderHeight = videoControl.sliderEl.height(),
              shouldBeHeight = videoWrapperHeight - controlsHeight - 0.5 * controlsHeight;
=======
          var realHeight, videoWrapperHeight, progressSliderHeight,
            controlHeight, shouldBeHeight;
>>>>>>> 86741d94

          state.captionsHidden = true;
          videoCaption.setSubtitlesHeight();

          realHeight = parseInt($('.subtitles').css('maxHeight'), 10);
          videoWrapperHeight = $('.video-wrapper').height();
          progressSliderHeight = videoControl.sliderEl.height();
          controlHeight = videoControl.el.height();
          shouldBeHeight = videoWrapperHeight -
                           0.5 * progressSliderHeight -
                           controlHeight;

          expect(realHeight).toBe(shouldBeHeight);
        });
      });

      it('set the height of caption spacing', function() {
        var firstSpacing, lastSpacing;
        firstSpacing = Math.abs(parseInt($('.subtitles .spacing:first').css('height'), 10));
        lastSpacing = Math.abs(parseInt($('.subtitles .spacing:last').css('height'), 10));
        expect(firstSpacing - videoCaption.topSpacingHeight()).toBeLessThan(1);
        expect(lastSpacing - videoCaption.bottomSpacingHeight()).toBeLessThan(1);
      });

      it('scroll caption to new position', function() {
        expect($.fn.scrollTo).toHaveBeenCalled();
      });
    });

    describe('scrollCaption', function() {
      beforeEach(function() {
        initialize();
      });

      describe('when frozen', function() {
        beforeEach(function() {
          videoCaption.frozen = true;
          $('.subtitles li[data-index=1]').addClass('current');
          videoCaption.scrollCaption();
        });

        it('does not scroll the caption', function() {
          expect($.fn.scrollTo).not.toHaveBeenCalled();
        });
      });

      describe('when not frozen', function() {
        beforeEach(function() {
          videoCaption.frozen = false;
        });

        describe('when there is no current caption', function() {
          beforeEach(function() {
            videoCaption.scrollCaption();
          });

          it('does not scroll the caption', function() {
            expect($.fn.scrollTo).not.toHaveBeenCalled();
          });
        });

        describe('when there is a current caption', function() {
          beforeEach(function() {
            $('.subtitles li[data-index=1]').addClass('current');
            videoCaption.scrollCaption();
          });

          it('scroll to current caption', function() {
            expect($.fn.scrollTo).toHaveBeenCalled();
          });
        });
      });
    });

    describe('seekPlayer', function() {
      describe('when the video speed is 1.0x', function() {
        beforeEach(function() {
          videoSpeedControl.currentSpeed = '1.0';
          $('.subtitles li[data-start="14910"]').trigger('click');
        });

        it('trigger seek event with the correct time', function() {
          expect(videoPlayer.currentTime).toEqual(15);
        });
      });

      describe('when the video speed is not 1.0x', function() {
        beforeEach(function() {
          initialize();
          videoSpeedControl.currentSpeed = '0.75';
          $('.subtitles li[data-start="14910"]').trigger('click');
        });

        it('trigger seek event with the correct time', function() {
          expect(videoPlayer.currentTime).toEqual(15);
        });
      });
    });

    describe('toggle', function() {
      beforeEach(function() {
        initialize();
        spyOn(videoPlayer, 'log');
        $('.subtitles li[data-index=1]').addClass('current');
      });

      describe('when the caption is visible', function() {
        beforeEach(function() {
          state.el.removeClass('closed');
          videoCaption.toggle(jQuery.Event('click'));
        });

        it('log the hide_transcript event', function() {
          expect(videoPlayer.log).toHaveBeenCalledWith('hide_transcript', {
            currentTime: videoPlayer.currentTime
          });
        });

        it('hide the caption', function() {
          expect(state.el).toHaveClass('closed');
        });
      });

      describe('when the caption is hidden', function() {
        beforeEach(function() {
          state.el.addClass('closed');
          videoCaption.toggle(jQuery.Event('click'));
        });

        it('log the show_transcript event', function() {
          expect(videoPlayer.log).toHaveBeenCalledWith('show_transcript', {
            currentTime: videoPlayer.currentTime
          });
        });

        it('show the caption', function() {
          expect(state.el).not.toHaveClass('closed');
        });

        it('scroll the caption', function() {
          expect($.fn.scrollTo).toHaveBeenCalled();
        });
      });
    });
  });

}).call(this);<|MERGE_RESOLUTION|>--- conflicted
+++ resolved
@@ -359,16 +359,8 @@
         });
 
         it('when CC button is disabled ', function() {
-<<<<<<< HEAD
-          var realHeight = parseInt($('.subtitles').css('maxHeight'), 10),
-              videoWrapperHeight = $('.video-wrapper').height(),
-              controlsHeight = videoControl.el.height(),
-              progressSliderHeight = videoControl.sliderEl.height(),
-              shouldBeHeight = videoWrapperHeight - controlsHeight - 0.5 * controlsHeight;
-=======
           var realHeight, videoWrapperHeight, progressSliderHeight,
             controlHeight, shouldBeHeight;
->>>>>>> 86741d94
 
           state.captionsHidden = true;
           videoCaption.setSubtitlesHeight();
