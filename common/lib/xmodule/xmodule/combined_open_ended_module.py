--- conflicted
+++ resolved
@@ -89,15 +89,9 @@
     task_states = List(help="List of state dictionaries of each task within this module.", scope=Scope.user_state)
     state = String(help="Which step within the current task that the student is on.", default="initial",
                    scope=Scope.user_state)
-<<<<<<< HEAD
     student_attempts = Integer(help="Number of attempts taken by the student on this problem", default=0,
-                                      scope=Scope.user_state)
+                               scope=Scope.user_state)
     ready_to_reset = Boolean(
-=======
-    student_attempts = StringyInteger(help="Number of attempts taken by the student on this problem", default=0,
-                               scope=Scope.user_state)
-    ready_to_reset = StringyBoolean(
->>>>>>> 04f5f733
         help="If the problem is ready to be reset or not.", default=False,
         scope=Scope.user_state
     )
@@ -123,14 +117,9 @@
         scope=Scope.settings
     )
     version = VersionInteger(help="Current version number", default=DEFAULT_VERSION, scope=Scope.settings)
-<<<<<<< HEAD
-    data = String(help="XML data for the problem", scope=Scope.content)
-    weight = Float(
-=======
     data = String(help="XML data for the problem", scope=Scope.content,
         default=DEFAULT_DATA)
-    weight = StringyFloat(
->>>>>>> 04f5f733
+    weight = Float(
         display_name="Problem Weight",
         help="Defines the number of points each problem is worth. If the value is not set, each problem is worth one point.",
         scope=Scope.settings, values={"min" : 0 , "step": ".1"}
@@ -308,5 +297,5 @@
     def non_editable_metadata_fields(self):
         non_editable_fields = super(CombinedOpenEndedDescriptor, self).non_editable_metadata_fields
         non_editable_fields.extend([CombinedOpenEndedDescriptor.due, CombinedOpenEndedDescriptor.graceperiod,
-                                    CombinedOpenEndedDescriptor.markdown])
+                                    CombinedOpenEndedDescriptor.markdown, CombinedOpenEndedDescriptor.version])
         return non_editable_fields
